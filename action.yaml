name: 'Allure Deployer Action'
description: 'Host your Allure Reports on the web, with history, retries, and Slack integration, No server required'
author: 'Sokari Gillis-Harry'

branding:
  icon: bar-chart
  color: green

runs:
  using: 'docker'
<<<<<<< HEAD
  image: 'docker://sokari/allure-deployer:1.2.0'
=======
  image: 'docker://sokari/allure-deployer:1.1.17'
>>>>>>> 75ffce8c
  args:
    - storage_bucket=${{ inputs.storage_bucket }}
    - report_name=${{ inputs.report_name }}
    - slack_channel=${{ inputs.slack_channel }}
    - allure_results_path=${{ inputs.allure_results_path }}
    - retries=${{ inputs.retries }}
    - show_history=${{ inputs.show_history }}
    - prefix=${{ inputs.prefix}}
    - update_pr=${{inputs.update_pr}}

  inputs:
    storage_bucket:
      description: 'Google Cloud Storage bucket name'
      required: true
    report_name:
      description: 'Name/Title of your report'
      required: false
      default: 'Allure Report'
    slack_channel:
      description: 'Slack channel ID for notifications (optional)'
      required: false
    allure_results_path:
      description: 'Path to the directory containing Allure results'
      required: true
    retries:
      description: 'Number of previous test runs to show as retries in new test report (Default 0)'
      required: false
      default: 0
    show_history:
      description: 'Show history in the test report (true/false)'
      default: 'true'
    prefix:
      description: 'The storage bucket path to back up Allure results and history files'
      required: false
    update_pr:
      description: 'Add report info (url and test statistics) as pull request comment or actions summary'
      default: 'summary'

  outputs:
    report_url:
      description: 'URL to your test report'<|MERGE_RESOLUTION|>--- conflicted
+++ resolved
@@ -8,11 +8,7 @@
 
 runs:
   using: 'docker'
-<<<<<<< HEAD
-  image: 'docker://sokari/allure-deployer:1.2.0'
-=======
-  image: 'docker://sokari/allure-deployer:1.1.17'
->>>>>>> 75ffce8c
+  image: 'docker://sokari/allure-deployer:1.1.13'
   args:
     - storage_bucket=${{ inputs.storage_bucket }}
     - report_name=${{ inputs.report_name }}
